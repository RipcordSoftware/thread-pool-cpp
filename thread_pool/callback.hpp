--- conflicted
+++ resolved
@@ -1,101 +1,96 @@
-#ifndef CALLBACK_HPP
-#define CALLBACK_HPP
-
-#include "noncopyable.hpp"
-
-#include <type_traits>
-#include <cstring>
-
-struct callback_t : private noncopyable_t
-{
-    enum {INTERNAL_STORAGE_SIZE = 64};
-
-    callback_t()
-        : m_object_ptr(nullptr)
-        , m_method_ptr(nullptr)
-        , m_delete_ptr(nullptr)
-    {}
-
-    template <typename T>
-    callback_t(T &&object)
-    {
-        typedef typename std::remove_reference<T>::type unref_type;
-
-        static_assert(sizeof(unref_type) < INTERNAL_STORAGE_SIZE,
-                      "functional object don't fit into internal storage");
-
-        m_object_ptr = new (m_storage) unref_type(std::forward<T>(object));
-        m_method_ptr = &method_stub<unref_type>;
-        m_delete_ptr = &delete_stub<unref_type>;
-    }
-
-    callback_t(callback_t &&o)
-    {
-        move_from_other(o);
-    }
-
-    callback_t & operator=(callback_t &&o)
-    {
-        move_from_other(o);
-        return *this;
-    }
-
-    ~callback_t()
-    {
-        if (m_delete_ptr)
-        {
-            (*m_delete_ptr)(m_object_ptr);
-        }
-    }
-
-    void operator()() const
-    {
-        if (m_method_ptr)
-        {
-            (*m_method_ptr)(m_object_ptr);
-        }
-    }
-
-private:
-    typedef void (*method_type)(void *);
-
-    void *m_object_ptr;
-    method_type m_method_ptr;
-    method_type m_delete_ptr;
-<<<<<<< HEAD
-    alignas(INTERNAL_STORAGE_SIZE) char m_storage[INTERNAL_STORAGE_SIZE];
-=======
-    
-    // TODO: ADD strict alignment
-    char m_storage[INTERNAL_STORAGE_SIZE];
->>>>>>> a67bad3b
-
-    void move_from_other(callback_t &o)
-    {
-        m_object_ptr = m_storage;
-        m_method_ptr = o.m_method_ptr;
-        m_delete_ptr = o.m_delete_ptr;
-
-        memcpy(m_storage, o.m_storage, INTERNAL_STORAGE_SIZE);
-
-        o.m_method_ptr = nullptr;
-        o.m_delete_ptr = nullptr;
-    }
-
-    template <class T>
-    static void method_stub(void *object_ptr)
-    {
-        T *p = static_cast<T *>(object_ptr);
-        p->operator()();
-    }
-
-    template <class T>
-    static void delete_stub(void *object_ptr)
-    {
-        T *p = static_cast<T *>(object_ptr);
-        p->~T();
-    }
-};
-
-
-#endif // CALLBACK_HPP
+#ifndef CALLBACK_HPP
+#define CALLBACK_HPP
+
+#include "noncopyable.hpp"
+
+#include <type_traits>
+#include <cstring>
+
+struct callback_t : private noncopyable_t
+{
+    enum {INTERNAL_STORAGE_SIZE = 64};
+
+    callback_t()
+        : m_object_ptr(nullptr)
+        , m_method_ptr(nullptr)
+        , m_delete_ptr(nullptr)
+    {}
+
+    template <typename T>
+    callback_t(T &&object)
+    {
+        typedef typename std::remove_reference<T>::type unref_type;
+
+        static_assert(sizeof(unref_type) < INTERNAL_STORAGE_SIZE,
+                      "functional object don't fit into internal storage");
+
+        m_object_ptr = new (m_storage) unref_type(std::forward<T>(object));
+        m_method_ptr = &method_stub<unref_type>;
+        m_delete_ptr = &delete_stub<unref_type>;
+    }
+
+    callback_t(callback_t &&o)
+    {
+        move_from_other(o);
+    }
+
+    callback_t & operator=(callback_t &&o)
+    {
+        move_from_other(o);
+        return *this;
+    }
+
+    ~callback_t()
+    {
+        if (m_delete_ptr)
+        {
+            (*m_delete_ptr)(m_object_ptr);
+        }
+    }
+
+    void operator()() const
+    {
+        if (m_method_ptr)
+        {
+            (*m_method_ptr)(m_object_ptr);
+        }
+    }
+
+private:
+    typedef void (*method_type)(void *);
+
+    void *m_object_ptr;
+    method_type m_method_ptr;
+    method_type m_delete_ptr;
+
+    alignas(INTERNAL_STORAGE_SIZE) char m_storage[INTERNAL_STORAGE_SIZE];
+
+    void move_from_other(callback_t &o)
+    {
+        m_object_ptr = m_storage;
+        m_method_ptr = o.m_method_ptr;
+        m_delete_ptr = o.m_delete_ptr;
+
+        memcpy(m_storage, o.m_storage, INTERNAL_STORAGE_SIZE);
+
+        o.m_method_ptr = nullptr;
+        o.m_delete_ptr = nullptr;
+    }
+
+    template <class T>
+    static void method_stub(void *object_ptr)
+    {
+        T *p = static_cast<T *>(object_ptr);
+        p->operator()();
+    }
+
+    template <class T>
+    static void delete_stub(void *object_ptr)
+    {
+        T *p = static_cast<T *>(object_ptr);
+        p->~T();
+    }
+};
+
+
+#endif // CALLBACK_HPP